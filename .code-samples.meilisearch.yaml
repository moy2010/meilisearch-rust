--- conflicted
+++ resolved
@@ -1283,14 +1283,9 @@
     .generate_tenant_token(api_key_uid, search_rules, api_key, expires_at)
     .unwrap();
 tenant_token_guide_search_sdk_1: |-
-<<<<<<< HEAD
-  let front_end_client = Client::new("http://127.0.0.1:7700", token);
+  let front_end_client = Client::new("http://localhost:7700", token);
   let results: SearchResults<Patient> = front_end_client
     .index("patient_medical_records")
-=======
-  let front_end_client = Client::new("http://localhost:7700", token);
-  let results: SearchResults<Patient> = front_end_client.index("patient_medical_records")
->>>>>>> c5c6e276
     .search()
     .with_query("blood test")
     .execute()
